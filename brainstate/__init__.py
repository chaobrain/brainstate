# Copyright 2024 BDP Ecosystem Limited. All Rights Reserved.
#
# Licensed under the Apache License, Version 2.0 (the "License");
# you may not use this file except in compliance with the License.
# You may obtain a copy of the License at
#
#     http://www.apache.org/licenses/LICENSE-2.0
#
# Unless required by applicable law or agreed to in writing, software
# distributed under the License is distributed on an "AS IS" BASIS,
# WITHOUT WARRANTIES OR CONDITIONS OF ANY KIND, either express or implied.
# See the License for the specific language governing permissions and
# limitations under the License.
# ==============================================================================

"""
A ``State``-based Transformation System for Program Compilation and Augmentation
"""

<<<<<<< HEAD
__version__ = "0.1.5"
=======
__version__ = "0.1.6"
>>>>>>> 69efcb89

from . import augment
from . import compile
from . import environ
from . import functional
from . import graph
from . import init
from . import mixin
from . import nn
from . import optim
from . import random
from . import surrogate
from . import transform
from . import typing
from . import util
from ._state import *
from ._state import __all__ as _state_all

__all__ = (
    [
        'augment', 'compile', 'environ', 'functional',
        'graph', 'init', 'mixin', 'nn', 'optim', 'random',
        'surrogate', 'typing', 'util',
        # deprecated
        'transform',
    ] +
    _state_all
)

# ----------------------- #
del _state_all<|MERGE_RESOLUTION|>--- conflicted
+++ resolved
@@ -17,11 +17,8 @@
 A ``State``-based Transformation System for Program Compilation and Augmentation
 """
 
-<<<<<<< HEAD
-__version__ = "0.1.5"
-=======
+
 __version__ = "0.1.6"
->>>>>>> 69efcb89
 
 from . import augment
 from . import compile
