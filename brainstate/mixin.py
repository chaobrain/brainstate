--- conflicted
+++ resolved
@@ -18,9 +18,6 @@
 """
 Mixin classes and utility types for brainstate.
 
-<<<<<<< HEAD
-T = TypeVar('T')
-=======
 This module provides various mixin classes and custom type definitions that
 enhance the functionality of brainstate components. It includes parameter
 description mixins, alignment interfaces, and custom type definitions for
@@ -30,7 +27,6 @@
 from typing import Sequence, Optional, TypeVar, Union, _GenericAlias
 
 import jax
->>>>>>> 8797da64
 
 __all__ = [
     'Mixin',
@@ -514,20 +510,7 @@
         >>> # Check if a method is not implemented
         >>> assert hasattr(BaseModel.process, 'not_implemented')
     """
-<<<<<<< HEAD
-    _conductance: Optional
-
-    def bind_cond(self, conductance):
-        self._conductance = conductance
-
-    def unbind_cond(self):
-        self._conductance = None
-
-
-def not_implemented(func):
-=======
-
->>>>>>> 8797da64
+
     def wrapper(*args, **kwargs):
         raise NotImplementedError(f'{func.__name__} is not implemented.')
 
