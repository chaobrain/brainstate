--- conflicted
+++ resolved
@@ -453,13 +453,10 @@
                 else:
                     self.history.value = current
 
-<<<<<<< HEAD
-=======
             else:
                 raise ValueError(f'Unknown updating method "{self.delay_method}"')
 
 
->>>>>>> 8797da64
 class StateWithDelay(Delay):
     """
     Delayed history buffer bound to a module state.
