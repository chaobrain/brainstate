# Copyright 2024 BrainX Ecosystem Limited. All Rights Reserved.
#
# Licensed under the Apache License, Version 2.0 (the "License");
# you may not use this file except in compliance with the License.
# You may obtain a copy of the License at
#
#     http://www.apache.org/licenses/LICENSE-2.0
#
# Unless required by applicable law or agreed to in writing, software
# distributed under the License is distributed on an "AS IS" BASIS,
# WITHOUT WARRANTIES OR CONDITIONS OF ANY KIND, either express or implied.
# See the License for the specific language governing permissions and
# limitations under the License.
# ==============================================================================

from . import init
from ._activations import *
from ._activations import __all__ as activation_all
from ._collective_ops import *
from ._collective_ops import __all__ as collective_ops_all
from ._common import *
from ._common import __all__ as common_all
from ._conv import *
from ._conv import __all__ as conv_all
from ._delay import *
from ._delay import __all__ as state_delay_all
from ._dropout import *
from ._dropout import __all__ as dropout_all
from ._dynamics import *
from ._dynamics import __all__ as dyn_all
from ._elementwise import *
from ._elementwise import __all__ as elementwise_all
from ._embedding import *
from ._embedding import __all__ as embed_all
from ._event_fixedprob import *
from ._event_fixedprob import __all__ as fixedprob_all
from ._event_linear import *
from ._event_linear import __all__ as linear_mv_all
from ._exp_euler import *
from ._exp_euler import __all__ as exp_euler_all
<<<<<<< HEAD
from ._fixedprob import *
from ._fixedprob import __all__ as fixedprob_all
from ._inputs import *
from ._inputs import __all__ as inputs_all
=======
>>>>>>> 8797da64
from ._linear import *
from ._linear import __all__ as linear_all
from ._metrics import *
from ._metrics import __all__ as metrics_all
from ._module import *
from ._module import __all__ as module_all
from ._normalizations import *
from ._normalizations import __all__ as normalizations_all
from ._paddings import *
from ._paddings import __all__ as paddings_all
from ._poolings import *
from ._poolings import __all__ as poolings_all
from ._rnns import *
from ._rnns import __all__ as rate_rnns
from ._utils import *
from ._utils import __all__ as utils_all

__all__ = ['init'] + activation_all + metrics_all
__all__ = __all__ + collective_ops_all + common_all + elementwise_all + module_all + exp_euler_all
__all__ = __all__ + utils_all + dyn_all + state_delay_all + conv_all
__all__ = __all__ + linear_all + normalizations_all + paddings_all + poolings_all + fixedprob_all + linear_mv_all
__all__ = __all__ + embed_all + dropout_all + elementwise_all
__all__ = __all__ + rate_rnns

del (
    metrics_all,
    activation_all,
    collective_ops_all,
    common_all,
    module_all,
    exp_euler_all,
    utils_all,
    dyn_all,
    state_delay_all,
    conv_all,
    linear_all,
    normalizations_all,
    paddings_all,
    poolings_all,
    embed_all,
    fixedprob_all,
    linear_mv_all,
    dropout_all,
    elementwise_all,
    rate_rnns,
)

# Deprecated names that redirect to brainpy
_DEPRECATED_NAMES = {
    'SpikeTime': 'brainpy.state.SpikeTime',
    'PoissonSpike': 'brainpy.state.PoissonSpike',
    'PoissonEncoder': 'brainpy.state.PoissonEncoder',
    'PoissonInput': 'brainpy.state.PoissonInput',
    'poisson_input': 'brainpy.state.poisson_input',
    'Neuron': 'brainpy.state.Neuron',
    'IF': 'brainpy.state.IF',
    'LIF': 'brainpy.state.LIF',
    'LIFRef': 'brainpy.state.LIFRef',
    'ALIF': 'brainpy.state.ALIF',
    'LeakyRateReadout': 'brainpy.state.LeakyRateReadout',
    'LeakySpikeReadout': 'brainpy.state.LeakySpikeReadout',
    'STP': 'brainpy.state.STP',
    'STD': 'brainpy.state.STD',
    'Synapse': 'brainpy.state.Synapse',
    'Expon': 'brainpy.state.Expon',
    'DualExpon': 'brainpy.state.DualExpon',
    'Alpha': 'brainpy.state.Alpha',
    'AMPA': 'brainpy.state.AMPA',
    'GABAa': 'brainpy.state.GABAa',
    'COBA': 'brainpy.state.COBA',
    'CUBA': 'brainpy.state.CUBA',
    'MgBlock': 'brainpy.state.MgBlock',
    'SynOut': 'brainpy.state.SynOut',
    'AlignPostProj': 'brainpy.state.AlignPostProj',
    'DeltaProj': 'brainpy.state.DeltaProj',
    'CurrentProj': 'brainpy.state.CurrentProj',
    'align_pre_projection': 'brainpy.state.align_pre_projection',
    'Projection': 'brainpy.state.Projection',
    'SymmetryGapJunction': 'brainpy.state.SymmetryGapJunction',
    'AsymmetryGapJunction': 'brainpy.state.AsymmetryGapJunction',
}


def __getattr__(name: str):
    import warnings
    if name == 'DynamicsGroup':
        warnings.warn(
            f"'brainstate.nn.{name}' is deprecated and will be removed in a future version. "
            f"Please use 'brainstate.nn.Module' instead.",
            DeprecationWarning,
            stacklevel=2
        )
        return Module

    if name in _DEPRECATED_NAMES:
        new_name = _DEPRECATED_NAMES[name]
        warnings.warn(
            f"'brainstate.nn.{name}' is deprecated and will be removed in a future version. "
            f"Please use '{new_name}' instead.",
            DeprecationWarning,
            stacklevel=2
        )
        # Import and return the actual brainpy object
        import brainpy
        return getattr(brainpy.state, name)
    raise AttributeError(f"module 'brainstate.nn' has no attribute '{name}'")<|MERGE_RESOLUTION|>--- conflicted
+++ resolved
@@ -38,13 +38,6 @@
 from ._event_linear import __all__ as linear_mv_all
 from ._exp_euler import *
 from ._exp_euler import __all__ as exp_euler_all
-<<<<<<< HEAD
-from ._fixedprob import *
-from ._fixedprob import __all__ as fixedprob_all
-from ._inputs import *
-from ._inputs import __all__ as inputs_all
-=======
->>>>>>> 8797da64
 from ._linear import *
 from ._linear import __all__ as linear_all
 from ._metrics import *
