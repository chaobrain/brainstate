# Copyright 2025 BrainX Ecosystem Limited. All Rights Reserved.
#
# Licensed under the Apache License, Version 2.0 (the "License");
# you may not use this file except in compliance with the License.
# You may obtain a copy of the License at
#
#     http://www.apache.org/licenses/LICENSE-2.0
#
# Unless required by applicable law or agreed to in writing, software
# distributed under the License is distributed on an "AS IS" BASIS,
# WITHOUT WARRANTIES OR CONDITIONS OF ANY KIND, either express or implied.
# See the License for the specific language governing permissions and
# limitations under the License.
# ==============================================================================


from ._ad_checkpoint import *
from ._ad_checkpoint import __all__ as _ad_checkpoint_all
from ._conditions import *
from ._conditions import __all__ as _conditions_all
from ._error_if import *
from ._error_if import __all__ as _error_if_all
from ._find_state import *
from ._find_state import __all__ as _find_all
<<<<<<< HEAD
from ._ir_inline import *
from ._ir_inline import __all__ as _ir_inline_jit_all
from ._ir_optim import *
from ._ir_optim import __all__ as _constant_fold_all
=======
from ._grad_first_order import *
from ._grad_first_order import __all__ as _autograd_all
from ._grad_hessian import *
from ._grad_hessian import __all__ as _grad_hessian_all
from ._grad_jacobian import *
from ._grad_jacobian import __all__ as _grad_jac_all
from ._grad_sofo import *
from ._grad_sofo import __all__ as _sofo_all
from ._grad_transform import *
from ._grad_transform import __all__ as _grad_transform_all
from ._ir_optim_v2 import *
from ._ir_optim_v2 import __all__ as _constant_fold_all
>>>>>>> db825307
from ._jit import *
from ._jit import __all__ as _jit_all
from ._jit_named_scope import *
from ._jit_named_scope import __all__ as _jit_named_scope_all
from ._loop_collect_return import *
from ._loop_collect_return import __all__ as _loop_collect_return_all
from ._loop_no_collection import *
from ._loop_no_collection import __all__ as _loop_no_collection_all
from ._make_jaxpr import *
from ._make_jaxpr import __all__ as _make_jaxpr_all
from ._mapping import *
from ._mapping import __all__ as _mapping_all
from ._mapping_old import *
from ._mapping_old import __all__ as _find_state_vmap
from ._progress_bar import *
from ._progress_bar import __all__ as _progress_bar_all
from ._unvmap import *
from ._unvmap import __all__ as _unvmap_all

__all__ = _ad_checkpoint_all + _autograd_all + _conditions_all + _error_if_all + _find_all
__all__ += _jit_all + _loop_collect_return_all + _loop_no_collection_all
__all__ += _make_jaxpr_all + _mapping_all + _progress_bar_all + _unvmap_all
<<<<<<< HEAD
__all__ += _constant_fold_all + _find_state_vmap + _ir_inline_jit_all
__all__ += _jit_named_scope_all
=======
__all__ += _constant_fold_all + _find_state_vmap + _sofo_all
__all__ += _grad_transform_all
__all__ += _grad_jac_all
__all__ += _grad_hessian_all
>>>>>>> db825307
del _find_all, _find_state_vmap
del _constant_fold_all
del _ad_checkpoint_all
del _autograd_all
del _conditions_all
del _error_if_all
del _jit_all
del _loop_collect_return_all
del _loop_no_collection_all
del _make_jaxpr_all
del _mapping_all
del _progress_bar_all
del _unvmap_all
<<<<<<< HEAD
del _ir_inline_jit_all
del _jit_named_scope_all
=======
del _sofo_all
del _grad_transform_all
del _grad_jac_all
del _grad_hessian_all
>>>>>>> db825307
<|MERGE_RESOLUTION|>--- conflicted
+++ resolved
@@ -22,12 +22,6 @@
 from ._error_if import __all__ as _error_if_all
 from ._find_state import *
 from ._find_state import __all__ as _find_all
-<<<<<<< HEAD
-from ._ir_inline import *
-from ._ir_inline import __all__ as _ir_inline_jit_all
-from ._ir_optim import *
-from ._ir_optim import __all__ as _constant_fold_all
-=======
 from ._grad_first_order import *
 from ._grad_first_order import __all__ as _autograd_all
 from ._grad_hessian import *
@@ -38,9 +32,10 @@
 from ._grad_sofo import __all__ as _sofo_all
 from ._grad_transform import *
 from ._grad_transform import __all__ as _grad_transform_all
-from ._ir_optim_v2 import *
-from ._ir_optim_v2 import __all__ as _constant_fold_all
->>>>>>> db825307
+from ._ir_inline import *
+from ._ir_inline import __all__ as _ir_inline_jit_all
+from ._ir_optim import *
+from ._ir_optim import __all__ as _constant_fold_all
 from ._jit import *
 from ._jit import __all__ as _jit_all
 from ._jit_named_scope import *
@@ -63,15 +58,11 @@
 __all__ = _ad_checkpoint_all + _autograd_all + _conditions_all + _error_if_all + _find_all
 __all__ += _jit_all + _loop_collect_return_all + _loop_no_collection_all
 __all__ += _make_jaxpr_all + _mapping_all + _progress_bar_all + _unvmap_all
-<<<<<<< HEAD
 __all__ += _constant_fold_all + _find_state_vmap + _ir_inline_jit_all
-__all__ += _jit_named_scope_all
-=======
-__all__ += _constant_fold_all + _find_state_vmap + _sofo_all
+__all__ += _jit_named_scope_all + _sofo_all
 __all__ += _grad_transform_all
 __all__ += _grad_jac_all
 __all__ += _grad_hessian_all
->>>>>>> db825307
 del _find_all, _find_state_vmap
 del _constant_fold_all
 del _ad_checkpoint_all
@@ -85,12 +76,7 @@
 del _mapping_all
 del _progress_bar_all
 del _unvmap_all
-<<<<<<< HEAD
-del _ir_inline_jit_all
-del _jit_named_scope_all
-=======
 del _sofo_all
 del _grad_transform_all
 del _grad_jac_all
-del _grad_hessian_all
->>>>>>> db825307
+del _grad_hessian_all