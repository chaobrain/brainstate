--- conflicted
+++ resolved
@@ -55,6 +55,7 @@
     'BatchState',
     'TreefyState',
     'FakeState',
+    'ArrayParam',
 
     'StateDictManager',
     'StateTraceStack',
@@ -2162,124 +2163,6 @@
 
 class DelayState(ShortTermState):
     """
-<<<<<<< HEAD
-    Trainable parameter wrapper with bijective transform support.
-
-    ``ArrayParam`` is a specialized parameter state that allows applying bijective
-    transformations to parameter values. This is useful for constrained optimization
-    where you want to optimize in an unconstrained space but use parameters in a
-    constrained space (e.g., ensuring parameters remain positive or bounded).
-
-    The transform operates in two directions:
-
-    - **Forward transform**: Applied when accessing the parameter via the ``.data`` property.
-      This transforms the internal unconstrained value to the constrained space.
-    - **Inverse transform**: Applied when setting values or during initialization.
-      This transforms constrained values to the internal unconstrained representation.
-
-    This design ensures that the internal parameter storage (accessed via ``.value``)
-    maintains values in the unconstrained space, making gradient-based optimization
-    more stable and effective.
-
-    Parameters
-    ----------
-    value : ArrayLike
-        The initial parameter value in the constrained space. This will be transformed
-        to the unconstrained space using ``transform.inverse()`` for internal storage.
-    transform : Transform, optional
-        A bijective transformation with both forward (``__call__``) and inverse
-        (``inverse()``) methods. Defaults to ``IdentityTransform()`` which applies
-        no transformation.
-
-    Attributes
-    ----------
-    value : ArrayLike
-        The internal unconstrained parameter value. This is what gets optimized during
-        training and is stored in the unconstrained space.
-    transform : Transform
-        The bijective transformation object used to convert between constrained and
-        unconstrained spaces.
-    data : ArrayLike (property)
-        The parameter value in the constrained space. When accessed, returns
-        ``transform(value)``. When set, applies ``transform.inverse()`` and updates
-        ``value``.
-
-    Examples
-    --------
-    Using ArrayParam with identity transform (no transformation):
-
-    >>> import brainstate as brainstate
-    >>> import jax.numpy as jnp
-    >>>
-    >>> # Simple parameter without transformation
-    >>> param = brainstate.ArrayParam(jnp.array([1.0, 2.0, 3.0]))
-    >>> print(param.data)  # Access constrained value
-    [1. 2. 3.]
-    >>> print(param.value)  # Access unconstrained value (same as data for identity)
-    [1. 2. 3.]
-
-    Using ArrayParam with custom transform for positive constraints:
-
-    >>> class ExpTransform:
-    ...     '''Transform to ensure parameters remain positive.'''
-    ...     def __call__(self, value):
-    ...         return jnp.exp(value)  # unconstrained -> constrained (positive)
-    ...     def inverse(self, value):
-    ...         return jnp.log(value)  # constrained (positive) -> unconstrained
-    >>>
-    >>> # Parameter that stays positive
-    >>> positive_param = brainstate.ArrayParam(jnp.array([1.0, 2.0]), transform=ExpTransform())
-    >>> print(positive_param.data)  # Positive values
-    [1. 2.]
-    >>> print(positive_param.value)  # Log space (unconstrained)
-    [0. 0.6931472]
-    >>>
-    >>> # During optimization, gradients are computed w.r.t. the unconstrained value
-    >>> # But when you access .data, you always get positive values
-
-    Notes
-    -----
-    - The transform must be bijective (one-to-one and onto) to ensure unique mappings
-      between constrained and unconstrained spaces.
-    - Common use cases include: positive constraints (exp/log), bounded constraints
-      (sigmoid/logit), or more complex domain constraints.
-    - When using gradient-based optimization, gradients are computed with respect to
-      the unconstrained ``.value``, which often leads to better optimization dynamics.
-
-    See Also
-    --------
-    ParamState : Base class for trainable parameters
-    IdentityTransform : Default no-op transformation
-    Transform : Protocol defining the transform interface
-    """
-    __module__ = 'brainstate'
-
-    def __init__(
-        self,
-        value: ArrayLike,
-        transform: Transform = IdentityTransform()
-    ):
-        if not isinstance(value, ArrayLike):
-            raise TypeError(f'value must be array-like, got {value}')
-        value = transform.inverse(value)
-        super().__init__(value)
-        self.transform = transform
-
-    @property
-    def data(self):
-        return self.transform(self.value)
-
-    @data.setter
-    def data(self, v):
-        self.value = self.transform.inverse(v)
-
-
-class DelayState(ShortTermState):
-    """
     Short-term state for storing delay data.
     """
-=======
-    Short-term state for storing delay data.
-    """
->>>>>>> 0e489230
     pass