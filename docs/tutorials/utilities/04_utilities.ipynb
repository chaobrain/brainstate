{
 "cells": [
  {
   "cell_type": "markdown",
   "id": "6f8bc66c6aaf967e",
   "metadata": {},
<<<<<<< HEAD
   "source": "# Utility Toolkit",
   "id": "6f8bc66c6aaf967e"
=======
   "source": [
    "# BrainState Utility Toolkit"
   ]
>>>>>>> db825307
  },
  {
   "cell_type": "markdown",
   "id": "ad69f28106a56276",
   "metadata": {},
   "source": [
    "The `brainstate.util` package bundles helpers for collections, structured\n",
    "PyTrees, pretty-printing, and runtime hygiene. This notebook walks through\n",
    "the most frequently used APIs with runnable examples.\n",
    "\n",
    "Sections:\n",
    "\n",
    "1. Scheduling and naming helpers\n",
    "2. Memory housekeeping\n",
    "3. Managing collections with `DictManager`\n",
    "4. Configuration access via `DotDict`\n",
    "5. Dictionary utilities (`merge`, `flatten`, `unflatten`)\n",
    "6. Structured PyTrees with `util.struct`\n",
    "7. Filtering nested objects\n",
    "8. Pretty PyTree containers"
   ]
  },
  {
   "cell_type": "code",
   "execution_count": 1,
   "id": "f1ba55dfb8770ec7",
   "metadata": {},
   "outputs": [],
   "source": [
    "from typing import Any\n",
    "\n",
    "import jax\n",
    "import jax.numpy as jnp\n",
    "\n",
    "from brainstate import util\n",
    "from brainstate.util import (\n",
    "    DictManager,\n",
    "    DotDict,\n",
    "    clear_buffer_memory,\n",
    "    flatten_dict,\n",
    "    merge_dicts,\n",
    "    split_total,\n",
    "    unflatten_dict,\n",
    ")\n",
    "\n",
    "from brainstate.util import struct, filter as util_filter"
   ]
  },
  {
   "cell_type": "markdown",
   "id": "1168a38446b54362",
   "metadata": {},
   "source": [
    "## 1. Scheduling and naming helpers\n",
    "\n",
    "`split_total` calculates a portion of work either from a fractional quota or\n",
    "an absolute count. `get_unique_name` keeps thread-local counters so repeated\n",
    "calls stay unique without manual bookkeeping."
   ]
  },
  {
   "cell_type": "code",
   "execution_count": 2,
   "id": "643db3dde4b95765",
   "metadata": {
    "ExecuteTime": {
     "end_time": "2025-10-10T16:13:31.680144Z",
     "start_time": "2025-10-10T16:13:31.674927Z"
    }
   },
   "outputs": [
    {
     "name": "stdout",
     "output_type": "stream",
     "text": [
      "fractional schedule: 30\n",
      "absolute schedule: 30\n",
      "names: ['layer0', 'layer1', 'layer2']\n",
      "scoped names: ['encoder_block0', 'encoder_block1']\n"
     ]
    }
   ],
   "source": [
    "epochs = split_total(total=120, fraction=0.25)\n",
    "override = split_total(total=120, fraction=30)\n",
    "print('fractional schedule:', epochs)\n",
    "print('absolute schedule:', override)\n",
    "\n",
    "names = [util.get_unique_name('layer') for _ in range(3)]\n",
    "scoped = [util.get_unique_name('block', prefix='encoder_') for _ in range(2)]\n",
    "print('names:', names)\n",
    "print('scoped names:', scoped)"
   ]
  },
  {
   "cell_type": "markdown",
   "id": "49f3e5eb43c94bbd",
   "metadata": {},
   "source": [
    "## 2. Memory housekeeping\n",
    "\n",
    "`clear_buffer_memory` makes it easy to release cached device buffers and\n",
    "compilation artifacts between experiments. Passing `array=False` keeps this\n",
    "example side-effect free while illustrating the API."
   ]
  },
  {
   "cell_type": "code",
   "execution_count": 3,
   "id": "4754ffe8a7abe45f",
   "metadata": {
    "ExecuteTime": {
     "end_time": "2025-10-10T16:13:31.876118Z",
     "start_time": "2025-10-10T16:13:31.684692Z"
    }
   },
   "outputs": [
    {
     "name": "stdout",
     "output_type": "stream",
     "text": [
      "Cleared JAX compilation caches and triggered GC.\n"
     ]
    }
   ],
   "source": [
    "clear_buffer_memory(array=False)\n",
    "print('Cleared JAX compilation caches and triggered GC.')"
   ]
  },
  {
   "cell_type": "markdown",
   "id": "b67f7b620ae465d8",
   "metadata": {},
   "source": [
    "## 3. Managing collections with `DictManager`\n",
    "\n",
    "`DictManager` extends the standard mapping interface with filters, splits,\n",
    "combination operators, and JAX PyTree support."
   ]
  },
  {
   "cell_type": "code",
   "execution_count": 4,
   "id": "a7d0e9178fa449ef",
   "metadata": {
    "ExecuteTime": {
     "end_time": "2025-10-10T16:13:31.885667Z",
     "start_time": "2025-10-10T16:13:31.879414Z"
    }
   },
   "outputs": [
    {
     "name": "stdout",
     "output_type": "stream",
     "text": [
      "original: DictManager({'encoder': {'params': 32}, 'decoder': {'params': 45}, 'dropout': 0.1})\n",
      "subset: DictManager({'encoder': {'params': 32}, 'decoder': {'params': 45}})\n",
      "split dicts: DictManager({'encoder': {'params': 32}, 'decoder': {'params': 45}})\n",
      "split remainder: DictManager({'dropout': 0.1})\n"
     ]
    },
    {
     "data": {
      "text/plain": [
       "DictManager({'encoder': 32, 'decoder': 45})"
      ]
     },
     "execution_count": 4,
     "metadata": {},
     "output_type": "execute_result"
    }
   ],
   "source": [
    "modules = DictManager({\n",
    "    'encoder': {'params': 32},\n",
    "    'decoder': {'params': 45},\n",
    "    'dropout': 0.1,\n",
    "})\n",
    "print('original:', modules)\n",
    "\n",
    "# Filter only submodules (dict instances)\n",
    "submods = modules.subset(dict)\n",
    "print('subset:', submods)\n",
    "\n",
    "# Split by type: dict entries vs everything else\n",
    "dicts, remainder = modules.split(dict)\n",
    "print('split dicts:', dicts)\n",
    "print('split remainder:', remainder)\n",
    "\n",
    "# Map over values to extract parameter counts\n",
    "param_counts = submods.map_values(lambda layer: layer['params'])\n",
    "param_counts"
   ]
  },
  {
   "cell_type": "markdown",
   "id": "64fa731e9f4d5b9e",
   "metadata": {},
   "source": [
    "## 4. Configuration access via `DotDict`\n",
    "\n",
    "`DotDict` lets you treat nested dictionaries like lightweight objects while\n",
    "preserving conversion back to standard dicts when needed."
   ]
  },
  {
   "cell_type": "code",
   "execution_count": 5,
   "id": "be27cb6aa15a30f",
   "metadata": {
    "ExecuteTime": {
     "end_time": "2025-10-10T16:13:31.921774Z",
     "start_time": "2025-10-10T16:13:31.915942Z"
    }
   },
   "outputs": [
    {
     "name": "stdout",
     "output_type": "stream",
     "text": [
      "hidden units: 256\n",
      "with dropout: 0.2\n"
     ]
    },
    {
     "data": {
      "text/plain": [
       "{'model': {'layers': 4, 'hidden': 256},\n",
       " 'training': {'lr': 0.0003,\n",
       "  'scheduler': {'warmup_steps': 500},\n",
       "  'dropout': 0.2}}"
      ]
     },
     "execution_count": 5,
     "metadata": {},
     "output_type": "execute_result"
    }
   ],
   "source": [
    "config = DotDict({\n",
    "    'model': {\n",
    "        'layers': 4,\n",
    "        'hidden': 256,\n",
    "    },\n",
    "    'training': {\n",
    "        'lr': 3e-4,\n",
    "        'scheduler': {'warmup_steps': 500},\n",
    "    },\n",
    "})\n",
    "\n",
    "print('hidden units:', config.model.hidden)\n",
    "config.training.dropout = 0.2\n",
    "print('with dropout:', config.training.dropout)\n",
    "\n",
    "round_trip = config.to_dict()\n",
    "round_trip"
   ]
  },
  {
   "cell_type": "markdown",
   "id": "f23cd90facf9f5db",
   "metadata": {},
   "source": [
    "## 5. Dictionary utilities\n",
    "\n",
    "`merge_dicts` performs optional recursive merges. `flatten_dict` and\n",
    "`unflatten_dict` convert between nested and dotted-key representations—useful\n",
    "for logging or CLI overrides."
   ]
  },
  {
   "cell_type": "code",
   "execution_count": 6,
   "id": "c2c18f3ba629cbc",
   "metadata": {
    "ExecuteTime": {
     "end_time": "2025-10-10T16:13:31.944037Z",
     "start_time": "2025-10-10T16:13:31.938347Z"
    }
   },
   "outputs": [
    {
     "name": "stdout",
     "output_type": "stream",
     "text": [
      "merged: {'optimizer': {'lr': 0.0005, 'beta1': 0.9}, 'seed': 1234}\n",
      "flattened: {'optimizer.lr': 0.0005, 'optimizer.beta1': 0.9, 'seed': 1234}\n"
     ]
    },
    {
     "data": {
      "text/plain": [
       "{'optimizer': {'lr': 0.0005, 'beta1': 0.9}, 'seed': 1234}"
      ]
     },
     "execution_count": 6,
     "metadata": {},
     "output_type": "execute_result"
    }
   ],
   "source": [
    "base = {'optimizer': {'lr': 1e-3, 'beta1': 0.9}}\n",
    "override = {'optimizer': {'lr': 5e-4}, 'seed': 1234}\n",
    "merged = merge_dicts(base, override)\n",
    "print('merged:', merged)\n",
    "\n",
    "flat = flatten_dict(merged)\n",
    "print('flattened:', flat)\n",
    "unflatten_dict(flat)"
   ]
  },
  {
   "cell_type": "markdown",
   "id": "c7fa2f401f80137e",
   "metadata": {},
   "source": [
    "## 6. Structured PyTrees with `util.struct`\n",
    "\n",
    "The `struct` submodule mirrors Flax-friendly data structures. The\n",
    "`dataclass` decorator registers classes as PyTrees, while `FrozenDict`\n",
    "provides immutable mappings compatible with JAX transformations."
   ]
  },
  {
   "cell_type": "code",
   "execution_count": 7,
   "id": "7691ad47821946eb",
   "metadata": {
    "ExecuteTime": {
     "end_time": "2025-10-10T16:13:32.043845Z",
     "start_time": "2025-10-10T16:13:31.966907Z"
    }
   },
   "outputs": [
    {
     "name": "stdout",
     "output_type": "stream",
     "text": [
      "LayerConfig(weight=Array([[1., 1.],\n",
      "       [1., 1.]], dtype=float32), bias=Array([0., 0.], dtype=float32), name='layer')\n",
      "updated weight: [[3. 3.]\n",
      " [3. 3.]]\n",
      "pytree leaves: [(2, 2), (2,)]\n",
      "frozen dict: FrozenDict({\n",
      "  'encoder': Array([0, 1, 2], dtype=int32)\n",
      "})\n",
      "unfrozen: {'encoder': Array([0, 1, 2], dtype=int32)}\n"
     ]
    }
   ],
   "source": [
    "@struct.dataclass\n",
    "class LayerConfig:\n",
    "    weight: jax.Array\n",
    "    bias: jax.Array\n",
    "    name: str = struct.field(pytree_node=False, default='layer')\n",
    "\n",
    "cfg = LayerConfig(weight=jnp.ones((2, 2)), bias=jnp.zeros(2))\n",
    "print(cfg)\n",
    "\n",
    "cfg2 = cfg.replace(weight=jnp.full((2, 2), 3.0))\n",
    "print('updated weight:', cfg2.weight)\n",
    "\n",
    "flat_leaves, _ = jax.tree_util.tree_flatten(cfg)\n",
    "print('pytree leaves:', [leaf.shape for leaf in flat_leaves])\n",
    "\n",
    "frozen = struct.freeze({'encoder': jnp.arange(3)})\n",
    "print('frozen dict:', frozen)\n",
    "print('unfrozen:', struct.unfreeze(frozen))"
   ]
  },
  {
   "cell_type": "markdown",
   "id": "e9c21d895135e407",
   "metadata": {},
   "source": [
    "## 7. Filtering nested objects\n",
    "\n",
    "`brainstate.util.filter` turns declarative filters into callables. Combine tag,\n",
    "type, and path checks when traversing parameter trees."
   ]
  },
  {
   "cell_type": "code",
   "execution_count": 8,
   "id": "f8f409e3b21b8ef2",
   "metadata": {
    "ExecuteTime": {
     "end_time": "2025-10-10T16:13:32.069441Z",
     "start_time": "2025-10-10T16:13:32.049190Z"
    }
   },
   "outputs": [
    {
     "name": "stdout",
     "output_type": "stream",
     "text": [
      "trainable keys: ('encoder', 'head')\n",
      "trainable Modules: ('encoder', 'head')\n"
     ]
    }
   ],
   "source": [
    "class Module:\n",
    "    def __init__(self, tag: str | None, kind: str):\n",
    "        self.tag = tag\n",
    "        self.kind = kind\n",
    "        self.params = jnp.arange(2)\n",
    "\n",
    "model_tree = {\n",
    "    'encoder': Module(tag='trainable', kind='linear'),\n",
    "    'decoder': Module(tag='frozen', kind='linear'),\n",
    "    'head': Module(tag='trainable', kind='mlp'),\n",
    "}\n",
    "\n",
    "tag_filter = util_filter.to_predicate('trainable')\n",
    "type_filter = util_filter.OfType(Module)\n",
    "combined = util_filter.All(type_filter, util_filter.WithTag('trainable'))\n",
    "\n",
    "def collect(tree: dict[str, Any], predicate) -> dict[str, Any]:\n",
    "    out = {}\n",
    "    for key, value in tree.items():\n",
    "        if predicate((key,), value):\n",
    "            out[key] = value\n",
    "    return out\n",
    "\n",
    "trainable_modules = collect(model_tree, tag_filter)\n",
    "both = collect(model_tree, lambda path, val: combined(path, val))\n",
    "print('trainable keys:', tuple(trainable_modules.keys()))\n",
    "print('trainable Modules:', tuple(both.keys()))"
   ]
  },
  {
   "cell_type": "markdown",
   "id": "758c1b96b9a27fd9",
   "metadata": {},
   "source": [
    "## 8. Pretty PyTree containers\n",
    "\n",
    "`NestedDict`, `FlattedDict`, and `PrettyList` bring readable reprs plus PyTree\n",
    "semantics. Use them to explore checkpoints or log structured configs."
   ]
  },
  {
   "cell_type": "code",
   "execution_count": 9,
   "id": "841a9fd6891c17ce",
   "metadata": {
    "ExecuteTime": {
     "end_time": "2025-10-10T16:13:32.160075Z",
     "start_time": "2025-10-10T16:13:32.072446Z"
    }
   },
   "outputs": [
    {
     "name": "stdout",
     "output_type": "stream",
     "text": [
      "{\n",
      "  'encoder': {\n",
      "    'weight': Array([[1., 1.],\n",
      "           [1., 1.]], dtype=float32),\n",
      "    'bias': Array([0., 0.], dtype=float32)\n",
      "  },\n",
      "  'decoder': {\n",
      "    'weight': Array([[1., 0.],\n",
      "           [0., 1.]], dtype=float32)\n",
      "  }\n",
      "}\n",
      "flat keys: [('encoder', 'weight'), ('encoder', 'bias'), ('decoder', 'weight')]\n",
      "round-trip equal: True\n",
      "[\n",
      "  {\n",
      "    'loss': 0.8\n",
      "  },\n",
      "  {\n",
      "    'loss': 0.42\n",
      "  }\n",
      "]\n"
     ]
    }
   ],
   "source": [
    "from brainstate.util import NestedDict, flat_mapping, nest_mapping, PrettyList\n",
    "\n",
    "state = NestedDict({\n",
    "    'encoder': {'weight': jnp.ones((2, 2)), 'bias': jnp.zeros(2)},\n",
    "    'decoder': {'weight': jnp.eye(2)},\n",
    "})\n",
    "print(state)\n",
    "\n",
    "flat_state = flat_mapping(state)\n",
    "print('flat keys:', list(flat_state.keys()))\n",
    "\n",
    "round_trip = nest_mapping(flat_state)\n",
    "print('round-trip equal:', round_trip == state)\n",
    "\n",
    "history = PrettyList([{'loss': 0.8}, {'loss': 0.42}])\n",
    "print(history)"
   ]
  },
  {
   "cell_type": "markdown",
   "id": "941fbee3f1d0c079",
   "metadata": {},
   "source": [
    "## Summary\n",
    "\n",
    "- Use scheduling helpers (`split_total`, `get_unique_name`) to coordinate\n",
    "  experiments.\n",
    "- Reach for `DictManager` and `DotDict` to manage nested collections.\n",
    "- Convert between nested and flat configs with `merge_dicts`, `flatten_dict`,\n",
    "  and `unflatten_dict`.\n",
    "- Wrap structured data using `util.struct` and leverage filter/pretty utilities\n",
    "  when exploring PyTrees."
   ]
  }
 ],
 "metadata": {
  "kernelspec": {
   "display_name": "Ecosystem-py",
   "language": "python",
   "name": "python3"
  },
  "language_info": {
   "codemirror_mode": {
    "name": "ipython",
    "version": 3
   },
   "file_extension": ".py",
   "mimetype": "text/x-python",
   "name": "python",
   "nbconvert_exporter": "python",
   "pygments_lexer": "ipython3",
   "version": "3.11.13"
  }
 },
 "nbformat": 4,
 "nbformat_minor": 5
}<|MERGE_RESOLUTION|>--- conflicted
+++ resolved
@@ -1,22 +1,14 @@
 {
  "cells": [
   {
-   "cell_type": "markdown",
-   "id": "6f8bc66c6aaf967e",
-   "metadata": {},
-<<<<<<< HEAD
+   "metadata": {},
+   "cell_type": "markdown",
    "source": "# Utility Toolkit",
-   "id": "6f8bc66c6aaf967e"
-=======
-   "source": [
-    "# BrainState Utility Toolkit"
-   ]
->>>>>>> db825307
-  },
-  {
-   "cell_type": "markdown",
-   "id": "ad69f28106a56276",
-   "metadata": {},
+   "id": "290dc8e5ad5655f4"
+  },
+  {
+   "metadata": {},
+   "cell_type": "markdown",
    "source": [
     "The `brainstate.util` package bundles helpers for collections, structured\n",
     "PyTrees, pretty-printing, and runtime hygiene. This notebook walks through\n",
@@ -32,14 +24,14 @@
     "6. Structured PyTrees with `util.struct`\n",
     "7. Filtering nested objects\n",
     "8. Pretty PyTree containers"
-   ]
-  },
-  {
-   "cell_type": "code",
-   "execution_count": 1,
-   "id": "f1ba55dfb8770ec7",
-   "metadata": {},
-   "outputs": [],
+   ],
+   "id": "7d1bfe6168ad2b25"
+  },
+  {
+   "metadata": {},
+   "cell_type": "code",
+   "outputs": [],
+   "execution_count": null,
    "source": [
     "from typing import Any\n",
     "\n",
@@ -58,42 +50,26 @@
     ")\n",
     "\n",
     "from brainstate.util import struct, filter as util_filter"
-   ]
-  },
-  {
-   "cell_type": "markdown",
-   "id": "1168a38446b54362",
-   "metadata": {},
+   ],
+   "id": "7ac40eefb7aa8ffb"
+  },
+  {
+   "metadata": {},
+   "cell_type": "markdown",
    "source": [
     "## 1. Scheduling and naming helpers\n",
     "\n",
     "`split_total` calculates a portion of work either from a fractional quota or\n",
     "an absolute count. `get_unique_name` keeps thread-local counters so repeated\n",
     "calls stay unique without manual bookkeeping."
-   ]
-  },
-  {
-   "cell_type": "code",
-   "execution_count": 2,
-   "id": "643db3dde4b95765",
-   "metadata": {
-    "ExecuteTime": {
-     "end_time": "2025-10-10T16:13:31.680144Z",
-     "start_time": "2025-10-10T16:13:31.674927Z"
-    }
-   },
-   "outputs": [
-    {
-     "name": "stdout",
-     "output_type": "stream",
-     "text": [
-      "fractional schedule: 30\n",
-      "absolute schedule: 30\n",
-      "names: ['layer0', 'layer1', 'layer2']\n",
-      "scoped names: ['encoder_block0', 'encoder_block1']\n"
-     ]
-    }
-   ],
+   ],
+   "id": "c64a1b3296c10f55"
+  },
+  {
+   "metadata": {},
+   "cell_type": "code",
+   "outputs": [],
+   "execution_count": null,
    "source": [
     "epochs = split_total(total=120, fraction=0.25)\n",
     "override = split_total(total=120, fraction=30)\n",
@@ -104,87 +80,48 @@
     "scoped = [util.get_unique_name('block', prefix='encoder_') for _ in range(2)]\n",
     "print('names:', names)\n",
     "print('scoped names:', scoped)"
-   ]
-  },
-  {
-   "cell_type": "markdown",
-   "id": "49f3e5eb43c94bbd",
-   "metadata": {},
+   ],
+   "id": "785307a82d02fe20"
+  },
+  {
+   "metadata": {},
+   "cell_type": "markdown",
    "source": [
     "## 2. Memory housekeeping\n",
     "\n",
     "`clear_buffer_memory` makes it easy to release cached device buffers and\n",
     "compilation artifacts between experiments. Passing `array=False` keeps this\n",
     "example side-effect free while illustrating the API."
-   ]
-  },
-  {
-   "cell_type": "code",
-   "execution_count": 3,
-   "id": "4754ffe8a7abe45f",
-   "metadata": {
-    "ExecuteTime": {
-     "end_time": "2025-10-10T16:13:31.876118Z",
-     "start_time": "2025-10-10T16:13:31.684692Z"
-    }
-   },
-   "outputs": [
-    {
-     "name": "stdout",
-     "output_type": "stream",
-     "text": [
-      "Cleared JAX compilation caches and triggered GC.\n"
-     ]
-    }
-   ],
+   ],
+   "id": "61af2e565d430bb4"
+  },
+  {
+   "metadata": {},
+   "cell_type": "code",
+   "outputs": [],
+   "execution_count": null,
    "source": [
     "clear_buffer_memory(array=False)\n",
     "print('Cleared JAX compilation caches and triggered GC.')"
-   ]
-  },
-  {
-   "cell_type": "markdown",
-   "id": "b67f7b620ae465d8",
-   "metadata": {},
+   ],
+   "id": "dbfe527da19a5381"
+  },
+  {
+   "metadata": {},
+   "cell_type": "markdown",
    "source": [
     "## 3. Managing collections with `DictManager`\n",
     "\n",
     "`DictManager` extends the standard mapping interface with filters, splits,\n",
     "combination operators, and JAX PyTree support."
-   ]
-  },
-  {
-   "cell_type": "code",
-   "execution_count": 4,
-   "id": "a7d0e9178fa449ef",
-   "metadata": {
-    "ExecuteTime": {
-     "end_time": "2025-10-10T16:13:31.885667Z",
-     "start_time": "2025-10-10T16:13:31.879414Z"
-    }
-   },
-   "outputs": [
-    {
-     "name": "stdout",
-     "output_type": "stream",
-     "text": [
-      "original: DictManager({'encoder': {'params': 32}, 'decoder': {'params': 45}, 'dropout': 0.1})\n",
-      "subset: DictManager({'encoder': {'params': 32}, 'decoder': {'params': 45}})\n",
-      "split dicts: DictManager({'encoder': {'params': 32}, 'decoder': {'params': 45}})\n",
-      "split remainder: DictManager({'dropout': 0.1})\n"
-     ]
-    },
-    {
-     "data": {
-      "text/plain": [
-       "DictManager({'encoder': 32, 'decoder': 45})"
-      ]
-     },
-     "execution_count": 4,
-     "metadata": {},
-     "output_type": "execute_result"
-    }
-   ],
+   ],
+   "id": "e03ca8e3bd2469d1"
+  },
+  {
+   "metadata": {},
+   "cell_type": "code",
+   "outputs": [],
+   "execution_count": null,
    "source": [
     "modules = DictManager({\n",
     "    'encoder': {'params': 32},\n",
@@ -205,52 +142,25 @@
     "# Map over values to extract parameter counts\n",
     "param_counts = submods.map_values(lambda layer: layer['params'])\n",
     "param_counts"
-   ]
-  },
-  {
-   "cell_type": "markdown",
-   "id": "64fa731e9f4d5b9e",
-   "metadata": {},
+   ],
+   "id": "2b1845081b284dd0"
+  },
+  {
+   "metadata": {},
+   "cell_type": "markdown",
    "source": [
     "## 4. Configuration access via `DotDict`\n",
     "\n",
     "`DotDict` lets you treat nested dictionaries like lightweight objects while\n",
     "preserving conversion back to standard dicts when needed."
-   ]
-  },
-  {
-   "cell_type": "code",
-   "execution_count": 5,
-   "id": "be27cb6aa15a30f",
-   "metadata": {
-    "ExecuteTime": {
-     "end_time": "2025-10-10T16:13:31.921774Z",
-     "start_time": "2025-10-10T16:13:31.915942Z"
-    }
-   },
-   "outputs": [
-    {
-     "name": "stdout",
-     "output_type": "stream",
-     "text": [
-      "hidden units: 256\n",
-      "with dropout: 0.2\n"
-     ]
-    },
-    {
-     "data": {
-      "text/plain": [
-       "{'model': {'layers': 4, 'hidden': 256},\n",
-       " 'training': {'lr': 0.0003,\n",
-       "  'scheduler': {'warmup_steps': 500},\n",
-       "  'dropout': 0.2}}"
-      ]
-     },
-     "execution_count": 5,
-     "metadata": {},
-     "output_type": "execute_result"
-    }
-   ],
+   ],
+   "id": "ae2524865e01b520"
+  },
+  {
+   "metadata": {},
+   "cell_type": "code",
+   "outputs": [],
+   "execution_count": null,
    "source": [
     "config = DotDict({\n",
     "    'model': {\n",
@@ -269,50 +179,26 @@
     "\n",
     "round_trip = config.to_dict()\n",
     "round_trip"
-   ]
-  },
-  {
-   "cell_type": "markdown",
-   "id": "f23cd90facf9f5db",
-   "metadata": {},
+   ],
+   "id": "6386affe6b43cc23"
+  },
+  {
+   "metadata": {},
+   "cell_type": "markdown",
    "source": [
     "## 5. Dictionary utilities\n",
     "\n",
     "`merge_dicts` performs optional recursive merges. `flatten_dict` and\n",
     "`unflatten_dict` convert between nested and dotted-key representations—useful\n",
     "for logging or CLI overrides."
-   ]
-  },
-  {
-   "cell_type": "code",
-   "execution_count": 6,
-   "id": "c2c18f3ba629cbc",
-   "metadata": {
-    "ExecuteTime": {
-     "end_time": "2025-10-10T16:13:31.944037Z",
-     "start_time": "2025-10-10T16:13:31.938347Z"
-    }
-   },
-   "outputs": [
-    {
-     "name": "stdout",
-     "output_type": "stream",
-     "text": [
-      "merged: {'optimizer': {'lr': 0.0005, 'beta1': 0.9}, 'seed': 1234}\n",
-      "flattened: {'optimizer.lr': 0.0005, 'optimizer.beta1': 0.9, 'seed': 1234}\n"
-     ]
-    },
-    {
-     "data": {
-      "text/plain": [
-       "{'optimizer': {'lr': 0.0005, 'beta1': 0.9}, 'seed': 1234}"
-      ]
-     },
-     "execution_count": 6,
-     "metadata": {},
-     "output_type": "execute_result"
-    }
-   ],
+   ],
+   "id": "ed23ad11f6870269"
+  },
+  {
+   "metadata": {},
+   "cell_type": "code",
+   "outputs": [],
+   "execution_count": null,
    "source": [
     "base = {'optimizer': {'lr': 1e-3, 'beta1': 0.9}}\n",
     "override = {'optimizer': {'lr': 5e-4}, 'seed': 1234}\n",
@@ -322,47 +208,26 @@
     "flat = flatten_dict(merged)\n",
     "print('flattened:', flat)\n",
     "unflatten_dict(flat)"
-   ]
-  },
-  {
-   "cell_type": "markdown",
-   "id": "c7fa2f401f80137e",
-   "metadata": {},
+   ],
+   "id": "5b53201db5c49aa8"
+  },
+  {
+   "metadata": {},
+   "cell_type": "markdown",
    "source": [
     "## 6. Structured PyTrees with `util.struct`\n",
     "\n",
     "The `struct` submodule mirrors Flax-friendly data structures. The\n",
     "`dataclass` decorator registers classes as PyTrees, while `FrozenDict`\n",
     "provides immutable mappings compatible with JAX transformations."
-   ]
-  },
-  {
-   "cell_type": "code",
-   "execution_count": 7,
-   "id": "7691ad47821946eb",
-   "metadata": {
-    "ExecuteTime": {
-     "end_time": "2025-10-10T16:13:32.043845Z",
-     "start_time": "2025-10-10T16:13:31.966907Z"
-    }
-   },
-   "outputs": [
-    {
-     "name": "stdout",
-     "output_type": "stream",
-     "text": [
-      "LayerConfig(weight=Array([[1., 1.],\n",
-      "       [1., 1.]], dtype=float32), bias=Array([0., 0.], dtype=float32), name='layer')\n",
-      "updated weight: [[3. 3.]\n",
-      " [3. 3.]]\n",
-      "pytree leaves: [(2, 2), (2,)]\n",
-      "frozen dict: FrozenDict({\n",
-      "  'encoder': Array([0, 1, 2], dtype=int32)\n",
-      "})\n",
-      "unfrozen: {'encoder': Array([0, 1, 2], dtype=int32)}\n"
-     ]
-    }
-   ],
+   ],
+   "id": "51c3f4b8ccd032c5"
+  },
+  {
+   "metadata": {},
+   "cell_type": "code",
+   "outputs": [],
+   "execution_count": null,
    "source": [
     "@struct.dataclass\n",
     "class LayerConfig:\n",
@@ -382,39 +247,25 @@
     "frozen = struct.freeze({'encoder': jnp.arange(3)})\n",
     "print('frozen dict:', frozen)\n",
     "print('unfrozen:', struct.unfreeze(frozen))"
-   ]
-  },
-  {
-   "cell_type": "markdown",
-   "id": "e9c21d895135e407",
-   "metadata": {},
+   ],
+   "id": "8f930f5513453072"
+  },
+  {
+   "metadata": {},
+   "cell_type": "markdown",
    "source": [
     "## 7. Filtering nested objects\n",
     "\n",
     "`brainstate.util.filter` turns declarative filters into callables. Combine tag,\n",
     "type, and path checks when traversing parameter trees."
-   ]
-  },
-  {
-   "cell_type": "code",
-   "execution_count": 8,
-   "id": "f8f409e3b21b8ef2",
-   "metadata": {
-    "ExecuteTime": {
-     "end_time": "2025-10-10T16:13:32.069441Z",
-     "start_time": "2025-10-10T16:13:32.049190Z"
-    }
-   },
-   "outputs": [
-    {
-     "name": "stdout",
-     "output_type": "stream",
-     "text": [
-      "trainable keys: ('encoder', 'head')\n",
-      "trainable Modules: ('encoder', 'head')\n"
-     ]
-    }
-   ],
+   ],
+   "id": "a3859603f03f9387"
+  },
+  {
+   "metadata": {},
+   "cell_type": "code",
+   "outputs": [],
+   "execution_count": null,
    "source": [
     "class Module:\n",
     "    def __init__(self, tag: str | None, kind: str):\n",
@@ -443,58 +294,25 @@
     "both = collect(model_tree, lambda path, val: combined(path, val))\n",
     "print('trainable keys:', tuple(trainable_modules.keys()))\n",
     "print('trainable Modules:', tuple(both.keys()))"
-   ]
-  },
-  {
-   "cell_type": "markdown",
-   "id": "758c1b96b9a27fd9",
-   "metadata": {},
+   ],
+   "id": "bf3c98ba145d1eb"
+  },
+  {
+   "metadata": {},
+   "cell_type": "markdown",
    "source": [
     "## 8. Pretty PyTree containers\n",
     "\n",
     "`NestedDict`, `FlattedDict`, and `PrettyList` bring readable reprs plus PyTree\n",
     "semantics. Use them to explore checkpoints or log structured configs."
-   ]
-  },
-  {
-   "cell_type": "code",
-   "execution_count": 9,
-   "id": "841a9fd6891c17ce",
-   "metadata": {
-    "ExecuteTime": {
-     "end_time": "2025-10-10T16:13:32.160075Z",
-     "start_time": "2025-10-10T16:13:32.072446Z"
-    }
-   },
-   "outputs": [
-    {
-     "name": "stdout",
-     "output_type": "stream",
-     "text": [
-      "{\n",
-      "  'encoder': {\n",
-      "    'weight': Array([[1., 1.],\n",
-      "           [1., 1.]], dtype=float32),\n",
-      "    'bias': Array([0., 0.], dtype=float32)\n",
-      "  },\n",
-      "  'decoder': {\n",
-      "    'weight': Array([[1., 0.],\n",
-      "           [0., 1.]], dtype=float32)\n",
-      "  }\n",
-      "}\n",
-      "flat keys: [('encoder', 'weight'), ('encoder', 'bias'), ('decoder', 'weight')]\n",
-      "round-trip equal: True\n",
-      "[\n",
-      "  {\n",
-      "    'loss': 0.8\n",
-      "  },\n",
-      "  {\n",
-      "    'loss': 0.42\n",
-      "  }\n",
-      "]\n"
-     ]
-    }
-   ],
+   ],
+   "id": "bdec786545b99fa"
+  },
+  {
+   "metadata": {},
+   "cell_type": "code",
+   "outputs": [],
+   "execution_count": null,
    "source": [
     "from brainstate.util import NestedDict, flat_mapping, nest_mapping, PrettyList\n",
     "\n",
@@ -512,12 +330,12 @@
     "\n",
     "history = PrettyList([{'loss': 0.8}, {'loss': 0.42}])\n",
     "print(history)"
-   ]
-  },
-  {
-   "cell_type": "markdown",
-   "id": "941fbee3f1d0c079",
-   "metadata": {},
+   ],
+   "id": "bb5052af563dc593"
+  },
+  {
+   "metadata": {},
+   "cell_type": "markdown",
    "source": [
     "## Summary\n",
     "\n",
@@ -528,28 +346,11 @@
     "  and `unflatten_dict`.\n",
     "- Wrap structured data using `util.struct` and leverage filter/pretty utilities\n",
     "  when exploring PyTrees."
-   ]
+   ],
+   "id": "5ada76ab8937794f"
   }
  ],
- "metadata": {
-  "kernelspec": {
-   "display_name": "Ecosystem-py",
-   "language": "python",
-   "name": "python3"
-  },
-  "language_info": {
-   "codemirror_mode": {
-    "name": "ipython",
-    "version": 3
-   },
-   "file_extension": ".py",
-   "mimetype": "text/x-python",
-   "name": "python",
-   "nbconvert_exporter": "python",
-   "pygments_lexer": "ipython3",
-   "version": "3.11.13"
-  }
- },
+ "metadata": {},
  "nbformat": 4,
  "nbformat_minor": 5
 }