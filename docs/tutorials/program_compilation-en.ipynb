{
 "cells": [
  {
   "cell_type": "markdown",
   "source": [
    "# Program Compilation\n",
<<<<<<< HEAD
    "\n",
    "``BrainState`` enables cross-hardware compilation and deployment through ``brainstate.compile``, allowing Python code to be transformed into an intermediate representation (IR) and subsequently compiled and optimized for various hardware platforms (CPU, GPU and TPU).\n",
    "\n",
    "The compilation provided in ``BrainState`` is primarily integrated into ``brainstate.compile``. These compilation APIs encompass a range of syntactic functionalities, including:\n",
    "\t1.\tJust-in-Time Compilation (JIT): Supports JIT compilation to enhance computational efficiency and performance.\n",
    "\t2.\tConditional Statements: Enables if-else logic, allowing users to execute different computational processes based on varying conditions.\n",
    "\t3.\tLoop Statements: Supports for and while loops, enabling users to execute repetitive computational operations conveniently.\n",
    "\n",
    "The JAX framework itself offers highly practical transformation methods to optimize program performance ([Transformations](https://jax.readthedocs.io/en/latest/key-concepts.html#transformations)). Typically, JAX transformations operate on ``jax.Arrays`` within ``pytrees`` and adhere to value semantics. A significant portion of the computations in BrainPy relies on JAX. JAX provides Python programs with excellent transformations, including differentiation, vectorization, parallelization, and JIT compilation. However, JAX’s transformations are function-based rather than state-based. This means JAX cannot optimize ``State`` objects, as they are dynamically generated at runtime.\n",
    "\n",
    "To address this limitation, BrainPy introduces ``brainstate.compile``, which compiles ``State`` objects into computational graphs, enabling their optimization. These compilation extensions enhance JAX transformations, allowing ``State`` objects to be passed into and out of transformations.\n",
    "\n",
    "One of the key features of ``BrainState``’s compilation approach is its state-awareness: during program execution, any encountered ``State`` instance is compiled into the computational graph and executed on various hardware platforms. This compilation strategy empowers users to define arbitrarily complex programs, with the compiler optimizing based on actual runtime branches. This significantly improves computational efficiency. Moreover, the state-aware compilation model allows users to express program logic more flexibly without being constrained by concepts like `PyGraph` or ``PyTree``, thereby unlocking greater programming versatility.\n",
    "\n",
    "Below, we will delve into the specific usage of ``brainstate.compile``.\n"
=======
    "\n"
>>>>>>> 4bfee42f
   ],
   "metadata": {
    "collapsed": false
   },
   "id": "fe231b015e54d50d"
  },
  {
   "metadata": {
    "ExecuteTime": {
     "end_time": "2024-11-22T03:14:34.651865Z",
     "start_time": "2024-11-22T03:14:30.736969Z"
    }
   },
   "cell_type": "code",
   "source": [
    "import jax.numpy as jnp\n",
    "import jax\n",
    "import brainstate as bst\n"
   ],
   "id": "6a2c4d007431be1",
   "outputs": [],
   "execution_count": 1
  },
  {
   "metadata": {},
   "cell_type": "markdown",
   "source": [
    "## Just-in-Time Compilation (JIT)\n",
    "\n",
    "``brainstate.compile`` supports JIT compilation, enhancing computational efficiency and performance. Users can leverage ``brainstate.compile.jit`` to compile functions just-in-time for improved execution efficiency. Here is an example:"
   ],
   "id": "7ab491a81cbac168"
  },
  {
   "metadata": {
    "ExecuteTime": {
     "end_time": "2024-11-22T03:14:34.937771Z",
     "start_time": "2024-11-22T03:14:34.653291Z"
    }
   },
   "cell_type": "code",
   "source": [
    "a = bst.State(bst.random.randn(10))\n",
    "\n",
    "@bst.compile.jit\n",
    "def fun1(inp):\n",
    "    a.value += inp\n",
    "\n",
    "    b = bst.State(bst.random.randn(1))\n",
    "\n",
    "    def inner_fun(x):\n",
    "        b.value += x\n",
    "\n",
    "    bst.compile.for_loop(inner_fun, bst.random.randn(100))\n",
    "\n",
    "    return a.value + b.value\n",
    "\n",
    "x = bst.random.randn(10)\n",
    "print(fun1(x))\n",
    "key = fun1.stateful_fun.get_arg_cache_key(x)\n",
    "fun1.stateful_fun.get_states(key)"
   ],
   "id": "c1809ce10f90f20e",
   "outputs": [
    {
     "name": "stdout",
     "output_type": "stream",
     "text": [
      "[ 6.094308   6.739417  11.3118305 12.238316   9.976001   9.109862\n",
      "  9.419138  10.82519   11.687967   7.8044806]\n"
     ]
    },
    {
     "data": {
      "text/plain": [
       "(State(\n",
       "   value=Array([-3.4689972 , -2.8238876 ,  1.7485251 ,  2.6750102 ,  0.41269594,\n",
       "          -0.45344275, -0.14416695,  1.2618849 ,  2.1246629 , -1.7588243 ],      dtype=float32)\n",
       " ),\n",
       " RandomState([1043340322 1926620362]))"
      ]
     },
     "execution_count": 2,
     "metadata": {},
     "output_type": "execute_result"
    }
   ],
   "execution_count": 2
  },
  {
   "metadata": {},
   "cell_type": "markdown",
   "source": [
    "In the code above, we define a function ``fun1``, which takes an input ``inp`` and performs operations on a ``State`` variable within the function. Inside the function, we define an inner function ``inner_fun`` and manipulate another ``State`` variable within it. At the end of ``fun1``, we return the sum of the two ``State`` variables.\n",
    "\n",
    "Finally, we call the ``fun1`` function with a random input ``x``. After the function call, we use ``fun1.stateful_fun.get_arg_cache_key`` to retrieve the cache key for the function call and ``fun1.stateful_fun.get_states`` to get all the ``State`` variables used in the function call. Notably, the local state variable ``b`` inside the function is not cached; it is optimized out during the computational graph construction. As a result, only the external variable ``a`` and the random state variable ``RandomState`` are cached, which helps reduce memory usage and improve computational efficiency.\n",
    "\n",
    "It is important to note that ``brainstate.compile.jit`` generates a cache. Therefore, when the function is called multiple times, the cache is only generated during the first call, and subsequent calls directly use the cached version. If recompilation is needed, the cache can be cleared using ``fun1.stateful_fun.clear_cache()``."
   ],
   "id": "671cd0db29029013"
  },
  {
   "metadata": {},
   "cell_type": "markdown",
   "source": [
    "## Conditional Statements\n",
    "\n",
    "``brainstate.compile`` supports conditional statements, enabling users to execute different computational flows based on varying conditions. It provides three functions for compiling conditional statements: ``brainstate.compile.cond``, ``brainstate.compile.switch``, and ``brainstate.compile.if_else``. Below, we explore the usage of these functions one by one.\n",
    "\n",
    "### Using ``brainstate.compile.cond``\n",
    "\n",
    "The usage of ``brainstate.compile.cond`` is as follows:"
   ],
   "id": "92766c51a4f08b76"
  },
  {
   "metadata": {
    "ExecuteTime": {
     "end_time": "2024-11-22T03:14:35.149947Z",
     "start_time": "2024-11-22T03:14:34.938404Z"
    }
   },
   "cell_type": "code",
   "source": [
    "st1 = bst.State(bst.random.rand(10))\n",
    "st2 = bst.State(bst.random.rand(2))\n",
    "st3 = bst.State(bst.random.rand(5))\n",
    "st4 = bst.State(bst.random.rand(2, 10))\n",
    "\n",
    "def true_fun(x):\n",
    "    st1.value = st2.value @ st4.value + x\n",
    "\n",
    "def false_fun(x):\n",
    "    st3.value = (st3.value + 1.) * x\n",
    "\n",
    "bst.compile.cond(True, true_fun, false_fun, 2.)"
   ],
   "id": "be35dd0a5ed6d0f3",
   "outputs": [],
   "execution_count": 3
  },
  {
   "metadata": {},
   "cell_type": "markdown",
   "source": [
    "If the parameter types are correct, the semantics of ``cond()`` are equivalent to Python’s implementation, where ``pred`` must be of scalar type.\n",
    "\n",
    "### Using ``brainstate.compile.switch``\n",
    "\n",
    "Next, here is the usage of ``brainstate.compile.switch``:"
   ],
   "id": "22ef423dfc481207"
  },
  {
   "metadata": {
    "ExecuteTime": {
     "end_time": "2024-11-22T03:14:35.190359Z",
     "start_time": "2024-11-22T03:14:35.151123Z"
    }
   },
   "cell_type": "code",
   "source": [
    "branches = [jax.lax.add, jax.lax.mul]\n",
    "\n",
    "def cfun(x):\n",
    "    return bst.compile.switch(x, branches, x, x)\n",
    "\n",
    "print(cfun(2), cfun(-1))"
   ],
   "id": "d8c1f1a049664e20",
   "outputs": [
    {
     "name": "stdout",
     "output_type": "stream",
     "text": [
      "4 -2\n"
     ]
    }
   ],
   "execution_count": 4
  },
  {
   "metadata": {},
   "cell_type": "markdown",
   "source": [
    "In the code above, we define a function ``cfun`` that takes an input ``x`` and selects different branch functions based on the value of ``x``. At the end of the function, we return the results of the computations from the two branch functions. After calling the function with inputs ``2`` and ``-1``, we can see that the function chooses different branch functions for computation based on the input value.\n",
    "\n",
    "### Using ``brainstate.compile.if_else``\n",
    "\n",
    "The usage of ``brainstate.compile.if_else`` is as follows:"
   ],
   "id": "e14f3d034f786bd5"
  },
  {
   "metadata": {
    "ExecuteTime": {
     "end_time": "2024-11-22T03:14:35.479651Z",
     "start_time": "2024-11-22T03:14:35.191437Z"
    }
   },
   "cell_type": "code",
   "source": [
    "def f(a):\n",
    "    return bst.compile.ifelse(conditions=[a < 0,\n",
    "                                          a >= 0 and a < 2,\n",
    "                                          a >= 2 and a < 5,\n",
    "                                          a >= 5 and a < 10,\n",
    "                                          a >= 10],\n",
    "                              branches=[lambda: 1,\n",
    "                                        lambda: 2,\n",
    "                                        lambda: 3,\n",
    "                                        lambda: 4,\n",
    "                                        lambda: 5])\n",
    "\n",
    "assert f(3) == 3\n",
    "assert f(1) == 2\n",
    "assert f(-1) == 1"
   ],
   "id": "66b7eaf11766be24",
   "outputs": [],
   "execution_count": 5
  },
  {
   "metadata": {},
   "cell_type": "markdown",
   "source": [
    "In the code above, we define a function ``f`` that takes an input ``a`` and selects different branch functions based on the value of ``a``. At the end of the function, we return the computation result of the selected branch function. After calling the function with inputs ``3``, ``1``, and ``-1``, we observe that the function selects different branch functions for computation based on the input value.\n",
    "\n",
    "It is important to note that conditional statements do not have caching functionality. Each time the function is re-executed, it needs to be recompiled. Therefore, if the function will be called multiple times, it is recommended to use ``brainstate.compile.jit`` for just-in-time compilation."
   ],
   "id": "1fadb3a9c153e9a7"
  },
  {
   "metadata": {},
   "cell_type": "markdown",
   "source": [
    "## Loop Statements\n",
    "\n",
    "``brainstate.compile`` supports for loops, allowing users to repeatedly execute the same computational operations. It provides two compilation functions for loop statements: ``brainstate.compile.for_loop`` and ``brainstate.compile.while_loop``. Below, we will explore the usage of these two loop statements.\n",
    "\n",
    "### ``Using brainstate.compile.for_loop``\n",
    "\n",
    "The usage of ``brainstate.compile.for_loop`` is as follows:"
   ],
   "id": "3b3ce7f3289d0df3"
  },
  {
   "metadata": {
    "ExecuteTime": {
     "end_time": "2024-11-22T03:14:35.514979Z",
     "start_time": "2024-11-22T03:14:35.480263Z"
    }
   },
   "cell_type": "code",
   "source": [
    "a = bst.ShortTermState(0.)\n",
    "b = bst.ShortTermState(0.)\n",
    "\n",
    "def f(i):\n",
    "    a.value += (1 + b.value)\n",
    "    return a.value\n",
    "\n",
    "n_iter = 10\n",
    "ops = jnp.arange(n_iter)\n",
    "r = bst.compile.for_loop(f, ops)\n",
    "\n",
    "print(a)\n",
    "print(b)"
   ],
   "id": "2cd590ade4b05ecb",
   "outputs": [
    {
     "name": "stdout",
     "output_type": "stream",
     "text": [
      "ShortTermState(\n",
      "  value=Array(10., dtype=float32, weak_type=True)\n",
      ")\n",
      "ShortTermState(\n",
      "  value=0.0\n",
      ")\n"
     ]
    }
   ],
   "execution_count": 6
  },
  {
   "metadata": {},
   "cell_type": "markdown",
   "source": [
    "In the code above, we define a function ``f`` that takes an input ``i`` and performs operations on a ``State`` variable within the function. At the end of the function, we return the value of the ``State`` variable ``a``. After calling the function with an array ``jnp.arange(n_iter)``, the function is executed in a loop ``n_iter`` times. Following the function call, we print the values of the ``State`` variables ``a`` and ``b``. It can be observed that the value of ``a`` is computed as ``a.value + n_iter * (1 + b.value)``.\n",
    "\n",
    "### Using ``brainstate.compile.while_loop``\n",
    "\n",
    "The usage of ``brainstate.compile.while_loop`` is as follows:"
   ],
   "id": "740277cfc157c244"
  },
  {
   "metadata": {
    "ExecuteTime": {
     "end_time": "2024-11-22T03:14:35.531078Z",
     "start_time": "2024-11-22T03:14:35.515703Z"
    }
   },
   "cell_type": "code",
   "source": [
    "a = bst.State(1.)\n",
    "b = bst.State(20.)\n",
    "\n",
    "def cond(x):\n",
    "    return a.value < b.value\n",
    "\n",
    "def body(x):\n",
    "    a.value += x\n",
    "    return x\n",
    "\n",
    "r = bst.compile.while_loop(cond, body, 1.)\n",
    "\n",
    "print(a.value, b.value, r)"
   ],
   "id": "8a58f7e0fbd6a399",
   "outputs": [
    {
     "name": "stdout",
     "output_type": "stream",
     "text": [
      "20.0 20.0 1.0\n"
     ]
    }
   ],
   "execution_count": 7
  },
  {
   "metadata": {},
   "cell_type": "markdown",
   "source": [
    "In addition to the two loop statements mentioned earlier, another commonly used loop statement is brainstate.compile.scan. Its Python version can be understood as:\n",
    "```python\n",
    "def scan(f, init, xs, length=None):\n",
    "    if xs is None:\n",
    "        xs = [None] * length\n",
    "    carry = init\n",
    "    ys = []\n",
    "    for x in xs:\n",
    "        carry, y = f(carry, x)\n",
    "        ys.append(y)\n",
    "    return carry, np.stack(ys)\n",
    "```\n",
    "\n",
    "Differences from the Python Version\n",
    "1.\tSupport for ``Pytrees``: Unlike the Python version, both ``xs`` and ``ys`` in ``scan()`` can be arbitrary ``pytree`` values. This allows for simultaneously scanning multiple arrays and producing multiple output arrays. ``None`` is a special case, representing an empty ``pytree``.\n",
    "2.  Lowered to WhileOp: Unlike the Python version, ``scan()`` is a JAX primitive that can be lowered to a single ``WhileOp``. This makes it particularly useful for reducing JIT compilation time. Native Python loop structures within a ``jit()`` function are typically unrolled, leading to a significant increase in XLA computations.\n",
    "\n",
    "It is also important to note that loop statements, including ``scan()``, do not have caching functionality. Each time the function is re-executed, it needs to be recompiled. Therefore, if the function will be called multiple times, it is recommended to use ``brainstate.compile.jit`` for just-in-time compilation."
   ],
   "id": "d2c1ebfb4188f772"
  },
  {
   "metadata": {},
   "cell_type": "markdown",
   "source": [
    "## Nested Usage of Program Compilation\n",
    "\n",
    "A unique feature of ``BrainState`` compilation is its ability to nest calls to both JAX’s function-based compilation functions and ``BrainState``’s built-in state-aware compilation functions. Any ``State`` variables generated or utilized in intermediate steps will only exist as local variables and will be optimized out throughout the program. This characteristic results in lower memory usage and faster execution. Here’s an example:"
   ],
   "id": "99d146907ae08b3a"
  },
  {
   "metadata": {
    "ExecuteTime": {
     "end_time": "2024-11-22T03:14:35.556881Z",
     "start_time": "2024-11-22T03:14:35.531903Z"
    }
   },
   "cell_type": "code",
   "source": [
    "b = bst.State(0.)\n",
    "\n",
    "\n",
    "def add(i):\n",
    "    c = bst.State(0.)\n",
    "\n",
    "    def cond(j):\n",
    "        return j <= i\n",
    "\n",
    "    def body(j):\n",
    "        c.value += 1.\n",
    "        return j + 1\n",
    "\n",
    "    bst.compile.while_loop(cond, body, 0.)\n",
    "\n",
    "    b.value += c.value\n",
    "\n",
    "\n",
    "bst.compile.for_loop(add, jnp.arange(10))\n",
    "\n",
    "print(b.value)"
   ],
   "id": "3f423d8229fe3215",
   "outputs": [
    {
     "name": "stdout",
     "output_type": "stream",
     "text": [
      "55.0\n"
     ]
    }
   ],
   "execution_count": 8
  },
  {
   "metadata": {},
   "cell_type": "markdown",
   "source": [
    "In the program above, we define a function ``add``, which internally calls ``while_loop`` within a loop. Inside the ``while_loop``, we define a local variable ``c`` and perform cumulative additions to it during the loop. Throughout the program, ``c`` remains a local variable and is not cached during compilation. This nested calling approach makes the program more flexible while ensuring optimal performance.\n",
    "\n",
    "It is worth noting that JAX transformations can also be nested with ``BrainState``‘s compilation functions, allowing for better utilization of JAX’s optimization capabilities. Since ``BrainState`` compilation functions are state-aware, they introduce a small compilation overhead. This overhead, though minimal, might make them slightly slower than JAX transformations. Therefore, in practice, choosing the appropriate compilation function depends on the specific requirements of the application."
   ],
   "id": "6027045c64438267"
  }
 ],
 "metadata": {
  "kernelspec": {
   "display_name": "Python 3",
   "language": "python",
   "name": "python3"
  },
  "language_info": {
   "codemirror_mode": {
    "name": "ipython",
    "version": 2
   },
   "file_extension": ".py",
   "mimetype": "text/x-python",
   "name": "python",
   "nbconvert_exporter": "python",
   "pygments_lexer": "ipython2",
   "version": "2.7.6"
  }
 },
 "nbformat": 4,
 "nbformat_minor": 5
}<|MERGE_RESOLUTION|>--- conflicted
+++ resolved
@@ -4,7 +4,6 @@
    "cell_type": "markdown",
    "source": [
     "# Program Compilation\n",
-<<<<<<< HEAD
     "\n",
     "``BrainState`` enables cross-hardware compilation and deployment through ``brainstate.compile``, allowing Python code to be transformed into an intermediate representation (IR) and subsequently compiled and optimized for various hardware platforms (CPU, GPU and TPU).\n",
     "\n",
@@ -20,9 +19,7 @@
     "One of the key features of ``BrainState``’s compilation approach is its state-awareness: during program execution, any encountered ``State`` instance is compiled into the computational graph and executed on various hardware platforms. This compilation strategy empowers users to define arbitrarily complex programs, with the compiler optimizing based on actual runtime branches. This significantly improves computational efficiency. Moreover, the state-aware compilation model allows users to express program logic more flexibly without being constrained by concepts like `PyGraph` or ``PyTree``, thereby unlocking greater programming versatility.\n",
     "\n",
     "Below, we will delve into the specific usage of ``brainstate.compile``.\n"
-=======
     "\n"
->>>>>>> 4bfee42f
    ],
    "metadata": {
     "collapsed": false
